--- conflicted
+++ resolved
@@ -22,15 +22,9 @@
     "colors": "^1.0.3",
     "eyeglass": "^0.5.0",
     "glob": "^5.0.3",
-<<<<<<< HEAD
-    "mkdirp": "^0.3.5",
+    "mkdirp": "^0.5.1",
     "node-sass": "^3.2.0",
-    "rsvp": "^3.0.18"
-=======
-    "mkdirp": "^0.5.1",
-    "node-sass": "^3.0.0-beta.5",
     "rsvp": "^3.0.21"
->>>>>>> d848b966
   },
   "devDependencies": {
     "broccoli": "^0.16.5",
